"""
Editing media files with ffmpeg.
"""
# standard library imports
import logging
import subprocess
# import os
# import uuid

# current package imports
from .exceptions import MediaEditorError
from .audio_file import AudioFile
from .audiovideo_file import AudioVideoFile
from .image_file import ImageFile
from .media_file import MediaFile
from .temporal_media_file import TemporalMediaFile
from .video_file import VideoFile

# local imports
<<<<<<< HEAD
# from ..filesys.file import File
from ..filesys.manager import FileSystemManager
from ..utils.conversions import seconds_to_hms_time_format
from ..utils.type_checker import TypeChecker
=======
from filesys.file import File
from filesys.manager import FileSystemManager
from utils.conversions import seconds_to_hms_time_format
from utils.type_checker import TypeChecker
from utils.k8s import K8S_PVC_DIR_PATH
>>>>>>> 8e5ff9bd


# ffmpeg return code of 0 means success; any other (positive) integer means failure
SUCCESS = 0


class MediaEditor:
    """
    A class to edit media files using ffmpeg.
    """

    def __init__(self) -> None:
        """
        Initialize FfmpegEditor

        Parameters
        ----------
        None

        Returns
        -------
        None
        """
        self._file_system_manager = FileSystemManager()
        self._type_checker = TypeChecker()

    def trim(
        self,
        media_file: TemporalMediaFile,
        start_sec: float,
        end_sec: float,
        trimmed_media_file_path: str,
        overwrite: bool = True,
        video_codec: str = "copy",
        audio_codec: str = "copy",
        crf: str = "23",
        preset: str = "medium",
        num_threads: str = "0",
        crop_width: int = None,
        crop_height: int = None,
        crop_x: int = None,
    ) -> TemporalMediaFile or None:
        """
        Trims and potentially resizes a temporal media file (audio or video) into a
        new, trimmed media file

        - trimmed_media_file_path is overwritten if already exists

        Parameters
        ----------
        media_file: TemporalMediaFile
            the media file to trim
        start_sec: float
            the time in seconds the trimmed media file begins
        end_sec: float
            the time in seconds the trimmed media file ends
        trimmed_media_file_path: str
            absolute path to store the trimmed media file
        overwrite: bool
            Overwrites 'trimmed_media_file_path' if True; does not overwrite if False
        video_codec: str
            compression and decompression software for the video (libx264)
        audio_codec: str
            compression and decompression sfotware for the audio (aac)
        crf: str
            constant rate factor - an encoding mode that adjusts the file data rate up
            or down to achieve a selected quality level rather than a specific data
            rate. CRF values range from 0 to 51, with lower numbers delivering higher
            quality scores
        preset: str
            the encoding speed to compression ratio. A slower preset will provide
            better compression (compression is quality per filesize)
        num_threads: str
            the number of threads to use for encoding
        crop_x: int, optional
            x-coordinate of the top left corner of the crop area.
            none if no resizing
        crop_y: int, optional
            y-coordinate of the top left corner of the crop area.
            none if no resizing
        crop_width: int, optional
            Width of the crop area.
            none if no resizing
        crop_height: int, optional
            Height of the crop area.
            none if no resizing

        Returns
        -------
        MediaFile or None
            the trimmed media as a MediaFile object if successful; None if unsuccessful

        Raises
        ------
        MediaEditorError: start_sec < 0
        MediaEditorError: end_sec < 0
        MediaEditorError: start_sec > end_sec
        MediaEditorError: start_sec > media_file's duration
        MediaEditorError: end_sec > media_file's duration
        """
        self.assert_valid_media_file(media_file, TemporalMediaFile)
        if overwrite is True:
            self._file_system_manager.assert_parent_dir_exists(
                MediaFile(trimmed_media_file_path)
            )
        else:
            self._file_system_manager.assert_valid_path_for_new_fs_object(
                trimmed_media_file_path
            )
        self._file_system_manager.assert_paths_not_equal(
            media_file.path,
            trimmed_media_file_path,
            "media_file path",
            "trimmed_media_file_path",
        )
        self._assert_valid_trim_times(media_file, start_sec, end_sec)

        # convert seconds to '00:00:00.00' format for ffmpeg
        duration_secs = end_sec - start_sec
        start_time_hms_time_format = seconds_to_hms_time_format(start_sec)
        duration_hms_time_format = seconds_to_hms_time_format(duration_secs)

        # Initialize ffmpeg command with parameters that do not depend on conditional
        # logic
        ffmpeg_command = [
            "ffmpeg",
            "-y",
            "-ss",
            start_time_hms_time_format,
            "-t",
            duration_hms_time_format,
            "-i",
            media_file.path,
            "-c:v",
            video_codec,
            "-preset",
            preset,
            "-c:a",
            audio_codec,
            "-map",
            "0",  # include all streams from input file to output file
            "-crf",
            crf,
            "-threads",
            num_threads,
        ]

        # only add the crop filter if cropping parameters are provided
        if crop_height is not None and crop_width is not None and crop_x is not None:
            logging.debug("Trim with resizing.")
            original_height = int(media_file.get_stream_info("v", "height"))
            crop_y = max(original_height // 2 - crop_height // 2, 0)
            crop_vf = "crop={width}:{height}:{x}:{y}".format(
                width=crop_width, height=crop_height, x=crop_x, y=crop_y
            )
            ffmpeg_command.extend(["-vf", crop_vf])

        ffmpeg_command.append(trimmed_media_file_path)

        logging.debug("ffmpeg_command: %s", ffmpeg_command)
        result = subprocess.run(
            ffmpeg_command,
            capture_output=True,
            text=True,
        )

        msg = (
            "Terminal return code: '{}'\n"
            "Output: '{}'\n"
            "Err Output: '{}'\n"
            "".format(result.returncode, result.stdout, result.stderr)
        )
        # failure
        if result.returncode != SUCCESS:
            err_msg = (
                "Trimming media file '{}' to '{}' was unsuccessful. Here is some "
                "helpful troubleshooting information:\n{}"
                "".format(media_file.path, trimmed_media_file_path, msg)
            )
            logging.error(err_msg)
            return None
        # success
        else:
            trimmed_media_file = self._create_media_file_of_same_type(
                trimmed_media_file_path, media_file
            )
            trimmed_media_file.assert_exists()
            return trimmed_media_file

    def copy_temporal_media_file(
        self,
        media_file: TemporalMediaFile,
        copied_media_file_path: str,
        overwrite: bool = True,
        video_codec: str = "copy",
        audio_codec: str = "copy",
        crf: str = "23",
        preset: str = "medium",
        num_threads: str = "0",
    ) -> TemporalMediaFile or None:
        """
        Creates a copy of a temporal media file (audio or video)

        - 'copied_media_file_path' is overwritten if already exists

        Parameters
        ----------
        media_file: TemporalMediaFile
            absolute path to the media file to copy
        copied_media_file_path: str
            absolute path to copy the media file to
        overwrite: bool
            Overwrites 'copied_media_file_path' if True; does not overwrite if False
        video_codec: str
            compression and decompression software for the video (libx264)
        audio_codec: str
            compression and decompression sfotware for the audio (aac)
        crf: str
            constant rate factor - an encoding mode that adjusts the file data rate up
            or down to achieve a selected quality level rather than a specific data
            rate. CRF values range from 0 to 51, with lower numbers delivering higher
            quality scores
        preset: str
            the encoding speed to compression ratio. A slower preset will provide
            better compression (compression is quality per filesize)
        num_threads: str
            the number of threads to use for encoding

        Returns
        -------
        MediaFile or None
            the copied media as a MediaFile object if successful; None if unsuccessful

        Raises
        ------
        MediaEditorError: media_file's duration could not be found
        """
        self.assert_valid_media_file(media_file, TemporalMediaFile)

        duration = media_file.get_duration()
        if duration == -1:
            msg = "Can't retrieve duration from media file '{}'".format(media_file.path)
            logging.error(msg)
            raise MediaEditorError(msg)

        copied_media_file = self.trim(
            media_file,
            0,
            duration,
            copied_media_file_path,
            overwrite,
            video_codec,
            audio_codec,
            crf,
            preset,
            num_threads,
        )
        if copied_media_file is None:
            msg = "Copying media file '{}' to '{}' was unsuccessful." "".format(
                media_file.path, copied_media_file_path
            )
            logging.error(msg)
            return None
        # success
        else:
            return copied_media_file

    def transcode(
        self,
        media_file: TemporalMediaFile,
        transcoded_media_file_path: str,
        video_codec: str,
        audio_codec: str,
        crf: str = "23",
        preset: str = "medium",
        overwrite: bool = True,
        num_threads: str = "0",
    ) -> TemporalMediaFile or None:
        """
        Transcodes media file (audio or video) to the specified codecs

        - 'transcoded_media_file_path' is overwritten if already exists

        Parameters
        ----------
        media_file: TemporalMediaFile
            absolute path to the media file to transcode
        transcoded_media_file_path: str
            absolute path to store the transcoded media file
        overwrite: bool
            Overwrites 'transcoded_media_file_path' if True; does not overwrite if False
        video_codec: str
            compression and decompression software for the video (libx264)
        audio_codec: str
            compression and decompression sfotware for the audio (aac)
        crf: str
            constant rate factor - an encoding mode that adjusts the file data rate up
            or down to achieve a selected quality level rather than a specific data
            rate. CRF values range from 0 to 51, with lower numbers delivering higher
            quality scores
        preset: str
            the encoding speed to compression ratio. A slower preset will provide
            better compression (compression is quality per filesize)
        num_threads: str
            the number of threads to use for encoding

        Returns
        -------
        MediaFile or None
            the transcoded media as a MediaFile object if successful; None if
            unsuccessful
        """
        return self.copy_temporal_media_file(
            media_file,
            transcoded_media_file_path,
            overwrite,
            video_codec,
            audio_codec,
            crf,
            preset,
            num_threads,
        )

    def watermark_and_crop_video(
        self,
        video_file: VideoFile,
        watermark_file: ImageFile,
        watermarked_video_file_path: str,
        size_dim: str,
        watermark_to_video_ratio_size_dim: float,
        x: str,
        y: str,
        opacity: float,
        overwrite: bool = True,
        start_sec: float = None,
        end_sec: float = None,
        video_codec: str = "libx264",
        audio_codec: str = "aac",
        crf: str = "23",
        preset: str = "medium",
        num_threads: str = "0",
        crop_x: int = None,
        crop_y: int = None,
        crop_width: int = None,
        crop_height: int = None,
    ) -> VideoFile or None:
        """
        Watermark a video

        - 'watermarked_video_file_path' is overwritten if already exists
        - https://www.bannerbear.com/blog/how-to-add-watermark-to-videos-using-ffmpeg/
        #basic-command

        Parameters
        ----------
        video_file: VideoFile
            the video file to watermark
        watermark_file: ImageFile
            the image file to watermark the video with
        watermarked_video_file_path: str
            absolute path to store the watermarked video
        size_dim: str
            the dimension (height or width) to size the watermark with respect to the
            video. Needs to be 'h' (height) or 'w' (width)
        watermark_to_video_ratio_size_dim: float
            the size ratio of the watermark to the video along the chosen size
            dimension (width or height). Needs to be greater than zero
        x: str
            x position of watermark where the origin of both the video and watermark
            are the top left corner and x increases as you move right
                main_w: width of the video
                overlay_w: width of the watermark
        y: str
            y position of watermark where the origin of both the video and watermark
            are the top left corner and y increases as you move down
                main_h: height of the video
                overlay_h: height of the watermark
        opacity: float
            opacity of the watermark on the video; must be between 0 and 1
        overwrite: bool
            Overwrites 'watermarked_video_file_path' if True; does not overwrite if
            False
        start_sec: float
            the time in seconds the trimmed media file begins
        end_sec: float
            the time in seconds the trimmed media file ends
        video_codec: str
            compression and decompression software for the video (libx264)
        audio_codec: str
            compression and decompression sfotware for the audio (aac)
        crf: str
            constant rate factor - an encoding mode that adjusts the file data rate up
            or down to achieve a selected quality level rather than a specific data
            rate. CRF values range from 0 to 51, with lower numbers delivering higher
            quality scores
        preset: str
            the encoding speed to compression ratio. A slower preset will provide
            better compression (compression is quality per filesize)
        num_threads: str
            the number of threads to use
        crop_x: int, optional
            x-coordinate of the top left corner of the crop area.
            none if no resizing
        crop_y: int, optional
            y-coordinate of the top left corner of the crop area.
            none if no resizing
        crop_width: int, optional
            Width of the crop area.
            none if no resizing
        crop_height: int, optional
            Height of the crop area.
            none if no resizing

        Positioning Examples
        --------------------
        - top left corner: x=0 y=0
        - top right corner: x=main_w-overlay_w y=0
        - bottom left corner: x=0 y=main_h-overlay_h
        - bottom right corner: x=main_w-overlay_w y=main_h-overlay_h
        - middle of video: x=(main_w-overlay_w)/2 y=(main_h-overlay_h)/2

        Returns
        -------
        VideoFile
            the watermarked and possibly resized video as a VideoFile
            object if successful; None if unsuccessful

        Raises
        ------
        MediaEditorError: size_dim is not 'h' or 'w'
        MediaEditorError: watermark_to_video_ratio_size_dim <= 0
        MediaEditorError: opacity < 0 or opacity > 1
        """
        # check file inputs are valid
        self.assert_valid_media_file(video_file, VideoFile)
        self.assert_valid_media_file(watermark_file, ImageFile)
        if overwrite is True:
            self._file_system_manager.assert_parent_dir_exists(
                MediaFile(watermarked_video_file_path)
            )
        else:
            self._file_system_manager.assert_valid_path_for_new_fs_object(
                watermarked_video_file_path
            )
        self._file_system_manager.assert_paths_not_equal(
            video_file.path,
            watermark_file.path,
            "video_file path",
            "watermark_file path",
        )
        self._file_system_manager.assert_paths_not_equal(
            video_file.path,
            watermarked_video_file_path,
            "video_file path",
            "watermarked_video_file_path",
        )
        self._file_system_manager.assert_paths_not_equal(
            watermark_file.path,
            watermarked_video_file_path,
            "watermark_file path",
            "watermarked_video_file_path",
        )

        # check watermark specifications are valid
        if size_dim not in ["h", "w"]:
            msg = "size_dim must be one of '{0}', not '{1}'".format(
                ["h", "w"], size_dim
            )
            logging.error(msg)
            raise MediaEditorError(msg)
        if watermark_to_video_ratio_size_dim <= 0:
            msg = (
                "watermark_to_video_ratio_size_dim must be greater than zero, not "
                "'{0}'".format(watermark_to_video_ratio_size_dim)
            )
            logging.error(msg)
            raise MediaEditorError(msg)
        if opacity < 0 or opacity > 1:
            msg = "Opacity must be between 0 and 1, not '{0}'".format(opacity)
            logging.error(msg)
            raise MediaEditorError(msg)

        # check trim specifications are valid
        self._assert_valid_trim_times(video_file, start_sec, end_sec)

        duration_secs = end_sec - start_sec
        start_time_hms_time_format = seconds_to_hms_time_format(start_sec)
        duration_hms_time_format = seconds_to_hms_time_format(duration_secs)

        resize_tried = (
            crop_x is not None
            and crop_y is not None
            and crop_width is not None
            and crop_height is not None
        )

        filter_complex_parts = []
        if resize_tried:
            filter_complex_parts.append(
                "crop={width}:{height}:{x}:{y}[cropped]".format(
                    width=crop_width, height=crop_height, x=crop_x, y=crop_y
                )
            )
            # Uses the cropped video as input for the next filter stage
            input_video_label = "[cropped]"
        else:
            # Uses the original video as input for the next filter stage
            input_video_label = "[0]"

        filter_complex_parts.append(
            "[1]format=rgba,colorchannelmixer=aa={opacity}[logo]".format(
                opacity=opacity
            )
        )
        # Size of the watermark relative to the video
        filter_complex_parts.append(
            "[logo]{input_video_label}scale2ref=oh*mdar:i{size_dim}*{watermark_ratio}"
            "[logo][video]".format(
                input_video_label=input_video_label,
                size_dim=size_dim,
                watermark_ratio=watermark_to_video_ratio_size_dim,
            )
        )

        # Placement of watermark on video
        filter_complex_parts.append("[video][logo]overlay=({x}):({y})".format(x=x, y=y))

        # Join all filter parts
        filter_complex = ";".join(filter_complex_parts).strip(";")
        # logging.debug("filter_complex: %s", filter_complex)

        result = subprocess.run(
            [
                "ffmpeg",
                "-y",
                "-ss",
                start_time_hms_time_format,
                "-t",
                duration_hms_time_format,
                "-i",
                video_file.path,
                "-i",
                watermark_file.path,
                "-filter_complex",
                filter_complex,
                "-c:v",
                video_codec,
                "-preset",
                preset,
                "-c:a",
                audio_codec,
                "-crf",
                crf,
                "-threads",
                num_threads,
                watermarked_video_file_path,
            ],
            capture_output=True,
            text=True,
        )
        msg = (
            "\n{0}\n"
            "video_file path: '{1}'\n"
            "watermark_file path: '{2}'\n"
            "watermarked_video_file_path: '{3}'\n"
            "Resizing attempted: '{4}'\n"
            "Terminal return code: '{5}'\n"
            "Output: '{6}'\n"
            "Err Output: '{7}'\n"
            "\n{0}\n"
        ).format(
            "-" * 40,
            video_file.path,
            watermark_file.path,
            watermarked_video_file_path,
            resize_tried,
            result.returncode,
            result.stdout,
            result.stderr,
        )
        # failure
        if result.returncode != SUCCESS:
            err_msg = (
                "Watermarking video file '{0}' with image file "
                "'{1}' to '{2}' "
                "was unsuccessful. Here is some helpful troubleshooting information:\n"
            ).format(
                video_file.path, watermark_file.path, watermarked_video_file_path
            ) + msg
            logging.error(err_msg)
            return None
        # success
        logging.debug("Watermarking video file successful")
        watermarked_video_file = self._create_media_file_of_same_type(
            watermarked_video_file_path, video_file
        )
        logging.debug("Watermarked video file created")
        return watermarked_video_file

    def watermark_corner_of_video(
        self,
        video_file: VideoFile,
        watermark_file: ImageFile,
        watermarked_video_file_path: str,
        watermark_to_video_ratio_along_smaller_video_dimension: float,
        corner: str,
        opacity: float,
        overwrite: bool = True,
        start_sec: float = None,
        end_sec: float = None,
        video_codec: str = "libx264",
        audio_codec: str = "aac",
        crf: str = "23",
        preset: str = "medium",
        num_threads: str = "0",
        crop_x: int = None,
        crop_width: int = None,
        crop_height: int = None,
    ) -> VideoFile or None:
        """
        Watermark 'video_file' with 'watermark_file' in the chosen corner such that the
        watermark:video ratio is 0.25 along the shortest video dimension (height or
        width)

        Parameters
        ----------
        video_file: VideoFile
            the video file to watermark
        watermark_file: ImageFile
            the image file to watermark the video with
        watermarked_video_file_path: str
            absolute path to store the watermarked video
        watermark_to_video_ratio_along_smaller_video_dimension: float
            the ratio of the watermark size relative to the video size along the
            smaller of video's two size dimensions (width or height)
        corner: str
            the corner you want the watermark to be in. One of: "bottom_left",
            "bottom_right", "top_left", "top_right"
        opacity: float
            opacity of the src_img_file_path watermark on the video; must be between
            zero and one
        overwrite: bool
            Overwrites 'watermarked_video_file_path' if True; does not overwrite if
            False
        start_sec: float
            the time in seconds the trimmed media file begins
        end_sec: float
            the time in seconds the trimmed media file ends
        video_codec: str
            compression and decompression software for the video (libx264)
        audio_codec: str
            compression and decompression sfotware for the audio (aac)
        crf: str
            constant rate factor - an encoding mode that adjusts the file data rate up
            or down to achieve a selected quality level rather than a specific data
            rate. CRF values range from 0 to 51, with lower numbers delivering higher
            quality scores
        preset: str
            the encoding speed to compression ratio. A slower preset will provide
            better compression (compression is quality per filesize)
        num_threads: str
            the number of threads to use
        crop_x: int, optional
            x-coordinate of the top left corner of the crop area,
            none if no resizing
        crop_width: int, optional
            width of the crop area, none if no resizing
        crop_height: int, optional
            height of the crop area, none if no resizing

        Returns
        -------
        watermarked_video: Video
            Returns the watermarked and possibly cropped Video object
        """
        self.assert_valid_media_file(video_file, VideoFile)

        original_height = int(video_file.get_stream_info("v", "height"))
        crop_y = None

        if crop_height is not None:
            logging.debug("Watermark with resizing.")
            crop_y = max(original_height // 2 - crop_height // 2, 0)

        corner_commands = {
            "bottom_left": {
                "x": "0",
                "y": "H-overlay_h" if crop_height else "main_h-overlay_h",
            },
            "bottom_right": {
                "x": "W-overlay_w" if crop_width else "main_w-overlay_w",
                "y": "H-overlay_h" if crop_height else "main_h-overlay_h",
            },
            "top_left": {
                "x": "0",
                "y": "0",
            },
            "top_right": {
                "x": "W-overlay_w" if crop_width else "main_w-overlay_w",
                "y": "0",
            },
        }

        # video height > video width
        if original_height > int(video_file.get_stream_info("v", "width")):
            size_dim = "w"
        # video height <= video width
        else:
            size_dim = "h"
        logging.debug("entering watermarking and cropping")
        return self.watermark_and_crop_video(
            video_file=video_file,
            watermark_file=watermark_file,
            watermarked_video_file_path=watermarked_video_file_path,
            size_dim=size_dim,
            watermark_to_video_ratio_size_dim=(
                watermark_to_video_ratio_along_smaller_video_dimension
            ),
            x=corner_commands[corner]["x"],
            y=corner_commands[corner]["y"],
            opacity=opacity,
            overwrite=overwrite,
            start_sec=start_sec,
            end_sec=end_sec,
            video_codec=video_codec,
            audio_codec=audio_codec,
            crf=crf,
            preset=preset,
            num_threads=num_threads,
            crop_x=crop_x,
            crop_y=crop_y,
            crop_width=crop_width,
            crop_height=crop_height,
        )

    def merge_audio_and_video(
        self,
        video_file: VideoFile,
        audio_file: AudioFile,
        merged_video_file_path: str,
        overwrite: bool = True,
        video_codec: str = "copy",
        audio_codec: str = "copy",
    ) -> VideoFile or None:
        """
        Merges an audio-only file and video-only file into a single video file

        - 'dest_merged_video_file_path' is overwritten if already exists
        - MoviePy reference:
        https://github.com/Zulko/moviepy/blob/master/moviepy/video/io/ffmpeg_tools.py

        Parameters
        ----------
        video_file: VideoFile
            the video file to merge
        audio_file: AudioFile
            the audio file to merge
        merged_video_file_path: str
            absolute path to store the merged video file
        overwrite: bool
            Overwrites 'audio_file_path' if True; does not overwrite if False
        audio_codec: str
            compression and decompression software for the audio (aac)
        video_codec: str
            compression and decompression software for the video (libx264)

        Returns
        -------
        VideoFile or None
            the merged video as a VideoFile object if successful; None if unsuccessful
        """
        self.assert_valid_media_file(audio_file, AudioFile)
        self.assert_valid_media_file(video_file, VideoFile)
        if overwrite is True:
            self._file_system_manager.assert_parent_dir_exists(
                MediaFile(merged_video_file_path)
            )
        else:
            self._file_system_manager.assert_valid_path_for_new_fs_object(
                merged_video_file_path
            )
        self._file_system_manager.assert_paths_not_equal(
            video_file.path,
            merged_video_file_path,
            "video_file path",
            "merged_video_file_path",
        )
        self._file_system_manager.assert_paths_not_equal(
            audio_file.path,
            merged_video_file_path,
            "audio_file path",
            "merged_video_file_path",
        )

        max_duration_diff = 3
        duration_diff = abs(video_file.get_duration() - audio_file.get_duration())
        if duration_diff > max_duration_diff:
            msg = (
                "Audio and video files cannot be merge. Audio file '{}' and video file "
                "'{}' have a duration difference of more than {} seconds."
                "".format(audio_file.path, video_file.path, max_duration_diff)
            )
            logging.error(msg)
            raise MediaEditorError(msg)

        result = subprocess.run(
            [
                "ffmpeg",
                "-y",
                "-i",
                video_file.path,
                "-i",
                audio_file.path,
                "-c:v",
                video_codec,
                "-c:a",
                audio_codec,
                merged_video_file_path,
            ],
            capture_output=True,
            text=True,
        )

        msg = (
            "\n{'-' * 40}\n"
            + "video_file path: '{}'\n".format(video_file.path)
            + "audio_file path: '{}'\n".format(video_file.path)
            + "merged_video_file_path: '{}'\n".format(merged_video_file_path)
            + "audio_codec: '{}'\n".format(audio_codec)
            + "video_codec: '{}'\n".format(video_codec)
            + "Terminal return code: '{}'\n".format(result.returncode)
            + "Output: '{}'\n".format(result.stdout)
            + "Err Output: '{}'\n".format(result.stderr)
            + "\n{'-' * 40}\n"
        )
        # failure
        if result.returncode != SUCCESS:
            err_msg = (
                "Merging video file '{}' and audio file '{}' was unsuccessful. Here is "
                "some helpful troubleshooting information:\n"
                "".format(video_file.path, audio_file.path)
            ) + msg
            logging.error(err_msg)
            return None
        # success
        else:
            logging.debug(msg)
            merged_video_file = VideoFile(merged_video_file_path)
            return merged_video_file

    # def concatenate(
    #     self,
    #     media_files: list[TemporalMediaFile],
    #     concatenated_media_file_path: str,
    #     overwrite: bool = True,
    # ) -> MediaFile or None:
    #     """
    #     Concatenate media_files into a single media file.

    #     Parameters
    #     ----------
    #     media_files: list[TemporalMediaFile]
    #         list of media files to concatenate
    #     concatenated_media_file_path: str
    #         absolute path to store the concatenated media file
    #     overwrite: bool
    #         Overwrites'concatenated_media_file_path if True; does not overwrite if False

    #     Returns
    #     -------
    #     MediaFile or None
    #         the concatenated media file if successful; None if unsuccessful
    #     """
    #     if overwrite is True:
    #         self._file_system_manager.assert_parent_dir_exists(
    #             TemporalMediaFile(concatenated_media_file_path)
    #         )
    #     else:
    #         self._file_system_manager.assert_valid_path_for_new_fs_object(
    #             concatenated_media_file_path
    #         )
    #     # assert media_files exist
    #     for i, media in enumerate(media_files):
    #         media.assert_exists()
    #         self._file_system_manager.assert_paths_not_equal(
    #             media.path,
    #             concatenated_media_file_path,
    #             "temporal_media{} path".format(i),
    #             "concatenated_media_file_path",
    #         )

    #     # create a file containing the paths to each media file
    #     media_file_paths = ""
    #     for media_file in media_files:
    #         media_file_paths += "file '{}'\n".format(media_file.path)
    #     media_paths_file = File(
    #         os.path.join(
    #             K8S_PVC_DIR_PATH, "{}_media_file_paths.txt".format(uuid.uuid4().hex)
    #         )
    #     )
    #     # log contents of media_paths_file
    #     logging.debug("media_paths_file contents: %s", media_file_paths)
    #     media_paths_file.create(media_file_paths)
    #     logging.debug("media_paths_file path: %s", media_paths_file.path)

    #     # concatenate media_files
    #     logging.debug("Concatenating media files in editor")
    #     result = subprocess.run(
    #         [
    #             "ffmpeg",
    #             "-y",
    #             "-f",
    #             "concat",
    #             "-safe",
    #             "0",
    #             "-i",
    #             media_paths_file.path,
    #             # add to remove blank screen at beginning of output
    #             "-vf",
    #             "setpts=PTS-STARTPTS",
    #             concatenated_media_file_path,
    #         ]
    #     )
    #     logging.debug("Concatenation complete")
    #     media_paths_file.delete()

    #     msg = (
    #         "Terminal return code: '{}'\n"
    #         "Output: '{}'\n"
    #         "Err Output: '{}'\n"
    #         "".format(result.returncode, result.stdout, result.stderr)
    #     )
    #     # failure
    #     if result.returncode != SUCCESS:
    #         err_msg = (
    #             "Error in FFmpeg command for concatenating segments. Here is some "
    #             "helpful troubleshooting information:\n {}".format(msg)
    #         )
    #         logging.error(err_msg)
    #         return None

    #     # success
    #     else:
    #         media_file = self._create_media_file_of_same_type(
    #             concatenated_media_file_path, media_files[0]
    #         )
    #         media_file.assert_exists()
    #         return media_file

    def crop_video(
        self,
        original_video_file: VideoFile,
        cropped_video_file_path: str,
        x: int,
        y: int,
        width: int,
        height: int,
        start_sec: float = None,
        end_sec: float = None,
        audio_codec: str = "aac",
        video_codec: str = "libx264",
        crf: str = "18",
        preset: str = "veryfast",
        num_threads: str = "0",
        overwrite: bool = True,
    ) -> VideoFile or None:
        """
        Crop a video.

        Parameters
        ----------
        original_video_file: VideoFile
            the video file to crop
        cropped_video_file_path: str
            absolute path to store the cropped video file
        x: int
            x-coordinate of the top left corner of the cropped video
        y: int
            y-coordinate of the top left corner of the cropped video
        width: int
            width of the cropped video
        height: int
            height of the cropped video
        start_sec: float
            the time in seconds to begin the cropped video
        end_sec: float
            the time in seconds to end the cropped video
        audio_codec: str
            compression and decompression sfotware for the audio (aac)
        video_codec: str
            compression and decompression software for the video (libx264)
        crf: str
            constant rate factor - an encoding mode that adjusts the file data rate up
            or down to achieve a selected quality level rather than a specific data
            rate. CRF values range from 0 to 51, with lower numbers delivering higher
            quality scores
        preset: str
            the encoding speed to compression ratio. A slower preset will provide
            better compression (compression is quality per filesize)
        num_threads: str
            the number of threads to use for encoding
        overwrite: bool
            Overwrites 'cropped_video_file_path' if True; does not overwrite if False

        Returns
        -------
        VideoFile or None
            the cropped video if successful; None if unsuccessful
        """
        # check file inputs are valid
        self.assert_valid_media_file(original_video_file, VideoFile)
        if overwrite is True:
            self._file_system_manager.assert_parent_dir_exists(
                VideoFile(cropped_video_file_path)
            )
        else:
            self._file_system_manager.assert_valid_path_for_new_fs_object(
                cropped_video_file_path
            )
        self._file_system_manager.assert_paths_not_equal(
            original_video_file.path,
            cropped_video_file_path,
            "original_video_file path",
            "cropped_video_file_path",
        )

        # set valid start and end times
        if start_sec is None:
            start_sec = 0.0
        if end_sec is None:
            end_sec = original_video_file.get_duration()
        self._assert_valid_trim_times(original_video_file, start_sec, end_sec)

        result = subprocess.run(
            [
                "ffmpeg",
                "-y",
                "-i",
                original_video_file.path,
                "-ss",
                str(start_sec),
                "-to",
                str(end_sec),
                "-vf",
                "crop={}:{}:{}:{}".format(width, height, x, y),
                "-c:v",
                video_codec,
                "-preset",
                preset,
                "-c:a",
                audio_codec,
                "-map",
                "0",  # include all streams from input file to output file
                "-crf",
                crf,
                "-threads",
                num_threads,
                cropped_video_file_path,
            ],
            capture_output=True,
            text=True,
        )

        msg = (
            "Terminal return code: '{}'\n".format(result.returncode)
            + "Output: '{}'\n".format(result.stdout)
            + "Err Output: '{}'\n".format(result.stderr)
        )
        # failure
        if result.returncode != SUCCESS:
            err = (
                "Cropping video file '{}' to '{}' was unsuccessful. Here is some "
                "helpful troubleshooting information: {}"
                "".format(original_video_file.path, cropped_video_file_path, msg)
            )
            logging.error(err)
            return None
        # success
        else:
            cropped_video_file = self._create_media_file_of_same_type(
                cropped_video_file_path, original_video_file
            )
            # cropped_video_file.assert_exists()
            return cropped_video_file

    # def resize_video(
    #     self,
    #     original_video_file: VideoFile,
    #     resized_video_file_path: str,
    #     width: int,
    #     height: int,
    #     segments: list[dict],
    #     audio_codec: str = "aac",
    #     video_codec: str = "libx264",
    #     crf: str = "18",
    #     preset: str = "veryfast",
    #     num_threads: str = "0",
    #     overwrite: bool = True,
    # ) -> VideoFile or None:
    #     """
    #     Crop a series of videos from a video file to resize the video file

    #     Parameters
    #     ----------
    #     original_video_file: VideoFile
    #         the video file to crop
    #     resized_video_file_path: str
    #         absolute path to store the resized video file
    #     segments: list[dict]
    #         list of dictionaries where each dictionary is a distinct segment to crop
    #         the video. Each dictionary has the following keys:
    #         x: int
    #             x-coordinate of the top left corner of the cropped video segment
    #         y: int
    #             y-coordinate of the top left corner of the cropped video segment
    #         startTime: float
    #             the time in seconds to begin the cropped segment
    #         endTime: float
    #             the time in seconds to end the cropped segment
    #     audio_codec: str
    #         compression and decompression sfotware for the audio (aac)
    #     video_codec: str
    #         compression and decompression software for the video (libx264)
    #     crf: str
    #         constant rate factor - an encoding mode that adjusts the file data rate up
    #         or down to achieve a selected quality level rather than a specific data
    #         rate. CRF values range from 0 to 51, with lower numbers delivering higher
    #         quality scores
    #     preset: str
    #         the encoding speed to compression ratio. A slower preset will provide
    #         better compression (compression is quality per filesize)
    #     num_threads: str
    #         the number of threads to use for encoding
    #     overwrite: bool
    #         Overwrites 'resized_video_file_path' if True; does not overwrite if False

    #     Returns
    #     -------
    #     VideoFile or None
    #         the cropped video if successful; None if unsuccessful
    #     """
    #     self.assert_valid_media_file(original_video_file, VideoFile)
    #     if overwrite is True:
    #         self._file_system_manager.assert_parent_dir_exists(
    #             VideoFile(resized_video_file_path)
    #         )
    #     else:
    #         self._file_system_manager.assert_valid_path_for_new_fs_object(
    #             resized_video_file_path
    #         )
    #     self._file_system_manager.assert_paths_not_equal(
    #         original_video_file.path,
    #         resized_video_file_path,
    #         "original_video_file path",
    #         "resized_video_file_path",
    #     )

    #     # crop each segment
    #     cropped_video_files: list[VideoFile] = []
    #     for i, segment in enumerate(segments):
    #         cropped_video_file_path = os.path.join(
    #             K8S_PVC_DIR_PATH, "{}_segment_{}.mp4".format(uuid.uuid4().hex, i)
    #         )
    #         cropped_video_file = self.crop_video(
    #             original_video_file=original_video_file,
    #             cropped_video_file_path=cropped_video_file_path,
    #             x=segment["x"],
    #             y=segment["y"],
    #             width=width,
    #             height=height,
    #             start_sec=segment["startTime"],
    #             end_sec=segment["endTime"],
    #             audio_codec=audio_codec,
    #             video_codec=video_codec,
    #             crf=crf,
    #             preset=preset,
    #             num_threads=num_threads,
    #             overwrite=overwrite,
    #         )
    #         # failure
    #         if cropped_video_file is None:
    #             err = (
    #                 "Error in cropping video segment {} with segment information '{}'."
    #                 "".format(i, segment)
    #             )
    #             logging.error(err)
    #             return None
    #         # success
    #         else:
    #             cropped_video_files.append(cropped_video_file)

    #     # concatenate cropped segments
    #     resized_video_file = self.concatenate(
    #         media_files=cropped_video_files,
    #         concatenated_media_file_path=resized_video_file_path,
    #         overwrite=overwrite,
    #     )
    #     # delete cropped segments
    #     for cropped_video_file in cropped_video_files:
    #         cropped_video_file.delete()

    #     # failure
    #     if resized_video_file is None:
    #         return None
    #     # success
    #     else:
    #         resized_video_file.assert_exists()
    #         return resized_video_file

    def instantiate_as_temporal_media_file(
        self, media_file_path: str
    ) -> TemporalMediaFile:
        """
        Returns the media file as the correct type (e.g. VideoFile, AudioFile, etc.)

        Parameters
        ----------
        media_file_path: str
            Absolute path to the media file to instantiate

        Returns
        -------
        MediaFile
            the media file as the correct type (e.g. VideoFile, AudioFile, etc.)
        """
        media_file = TemporalMediaFile(media_file_path)
        media_file.assert_exists()

        if media_file.has_audio_stream() and media_file.has_video_stream():
            media_file = AudioVideoFile(media_file.path)
        elif media_file.has_audio_stream():
            media_file = AudioFile(media_file.path)
        elif media_file.has_video_stream():
            media_file = VideoFile(media_file.path)
        else:
            msg = (
                "File '{}' must be a VideoFile, AudioFile, or AudioVideoFile not {}."
                "".format(media_file.path, type(media_file))
            )
            logging.error(msg)
            raise MediaEditorError(msg)

        media_file.assert_exists()
        return media_file

    def check_valid_media_file(
        self, media_file: MediaFile, media_file_type
    ) -> str or None:
        """
        Checks if media_file is of the proper type and exists in the file system.
        Returns None if so, a descriptive error message if not.

        Parameters
        ----------
        media_file: MediaFile
            the media file to check
        media_file_type
            the type of media file to check for (e.g. VideoFile, AudioFile, ImageFile)

        Returns
        -------
        str or None
            None if media_file is of the proper type and exists in the file system, a
            descriptive error message if not
        """
        msg = self._type_checker.check_type(media_file, "media_file", media_file_type)
        if msg is not None:
            return msg

        msg = media_file.check_exists()
        if msg is not None:
            return msg

        return None

    def is_valid_media_file(self, media_file: MediaFile, media_file_type) -> bool:
        """
        Returns True if media_file is of the proper type and exists in the file system.
        Returns False if not.

        Parameters
        ----------
        media_file: MediaFile
            the media file to check
        media_file_type
            the type of media file to check for (e.g. VideoFile, AudioFile, ImageFile)

        Returns
        -------
        bool
            True if media_file is of the proper type and exists in the file system,
            False if not
        """
        return self.check_valid_media_file(media_file, media_file_type) is None

    def assert_valid_media_file(self, media_file: MediaFile, media_file_type) -> None:
        """
        Raises an error media_file is of the proper type and exists in the file system.
        Raises an error if not.

        Parameters
        ----------
        media_file: MediaFile
            the media file to check
        media_file_type
            the type of media file to check for (e.g. VideoFile, AudioFile, ImageFile)

        Raises
        ------
        MediaEditorError: media_file is not of the proper type or does not exist in the
            file system
        """
        msg = self.check_valid_media_file(media_file, media_file_type)
        if msg is not None:
            raise MediaEditorError(msg)

    def _check_valid_trim_times(
        self,
        media_file: TemporalMediaFile,
        start_sec: float,
        end_sec: float,
    ) -> str or None:
        """
        Checks if start_sec and end_sec are valid times to trim the media file. Returns
        None if so, a descriptive error message if not.

        Parameters
        ----------
        media_file: TemporalMediaFile
            the media file to check
        start_sec: float
            the time in seconds the trimmed media file begins
        end_sec: float
            the time in seconds the trimmed media file ends

        Returns
        -------
        str or None
            None if start_sec and end_sec are valid for the media file, a descriptive
            error message if not
        """
        # check proper inputs
        if start_sec < 0:
            return "Start second ({} seconds) cannot be negative.".format(start_sec)
        if end_sec < 0:
            return "End second ({} seconds) cannot be negative.".format
        if start_sec > end_sec:
            return (
                "Start second ({} seconds) cannot exceed end second ({} seconds)."
                "".format(start_sec, end_sec)
            )

        duration = media_file.get_duration()
        if duration == -1:
            return (
                "Can't retrieve video duration from media file '{}'. Attempting to "
                "trim with given start_sec ({}) and end_sec ({}) regardless."
                "".format(duration, start_sec, end_sec)
            )
        elif start_sec > duration:
            return (
                "Start second ({} seconds) cannot exceed video duration ({} seconds)."
                "".format(start_sec, duration)
            )
        elif end_sec > duration + 1:
            return (
                "End second ({} seconds) cannot exceed video duration ({} seconds)."
                "".format(end_sec, duration)
            )

        return None

    def _is_valid_trim_times(
        self,
        media_file: TemporalMediaFile,
        start_sec: float,
        end_sec: float,
    ) -> bool:
        """
        Returns True if start_sec and end_sec are valid times to trim the media file.
        Returns False if not.

        Parameters
        ----------
        media_file: TemporalMediaFile
            the media file to check
        start_sec: float
            the time in seconds the trimmed media file begins
        end_sec: float
            the time in seconds the trimmed media file ends

        Returns
        -------
        bool
            True if start_sec and end_sec are valid for the media file, False if not
        """
        return self._check_valid_trim_times(media_file, start_sec, end_sec) is None

    def _assert_valid_trim_times(
        self,
        media_file: TemporalMediaFile,
        start_sec: float,
        end_sec: float,
    ) -> None:
        """
        Raises an error if start_sec and end_sec are not valid times to trim the media
        file. Raises an error if not.

        Parameters
        ----------
        media_file: TemporalMediaFile
            the media file to check
        start_sec: float
            the time in seconds the trimmed media file begins
        end_sec: float
            the time in seconds the trimmed media file ends

        Raises
        ------
        MediaEditorError: start_sec and end_sec are not valid for the media file
        """
        msg = self._check_valid_trim_times(media_file, start_sec, end_sec)
        if msg is not None:
            raise MediaEditorError(msg)

    def _create_media_file_of_same_type(
        self,
        file_path_to_create_media_file_from: str,
        media_file_to_copy_type_of: MediaFile,
    ) -> MediaFile:
        """
        Creates a MediaFile object with the same type as 'media_file_to_copy_type_of'
        from the file at 'file_path_to_create_media_file_from'

        Parameters
        ----------
        file_path_to_create_media_file_from: str
            absolute path to the file to create a MediaFile object from
        media_file_to_copy_type_of: MediaFile
            the media file to copy the type of

        Returns
        -------
        MediaFile
            the media file at 'file_path_to_create_media_file_from' as an MediaFile
            object of the same type as 'media_file_to_copy_type_of''
        """
        self._type_checker.assert_type(
            media_file_to_copy_type_of, "media_file_to_copy_type_of", MediaFile
        )

        if type(media_file_to_copy_type_of) is ImageFile:
            created_file = ImageFile(file_path_to_create_media_file_from)
        elif type(media_file_to_copy_type_of) is AudioFile:
            created_file = AudioFile(file_path_to_create_media_file_from)
        elif type(media_file_to_copy_type_of) is VideoFile:
            created_file = VideoFile(file_path_to_create_media_file_from)
        elif type(media_file_to_copy_type_of) is AudioVideoFile:
            created_file = AudioVideoFile(file_path_to_create_media_file_from)

        else:
            msg = (
                "media_file_to_copy_type_of '{}' must be a VideoFile, AudioFile, or "
                "ImageFile, not {}.".format(
                    media_file_to_copy_type_of.path, type(media_file_to_copy_type_of)
                )
            )
            logging.error(msg)
            raise MediaEditorError(msg)

        return created_file<|MERGE_RESOLUTION|>--- conflicted
+++ resolved
@@ -17,18 +17,11 @@
 from .video_file import VideoFile
 
 # local imports
-<<<<<<< HEAD
-# from ..filesys.file import File
-from ..filesys.manager import FileSystemManager
-from ..utils.conversions import seconds_to_hms_time_format
-from ..utils.type_checker import TypeChecker
-=======
 from filesys.file import File
 from filesys.manager import FileSystemManager
 from utils.conversions import seconds_to_hms_time_format
 from utils.type_checker import TypeChecker
 from utils.k8s import K8S_PVC_DIR_PATH
->>>>>>> 8e5ff9bd
 
 
 # ffmpeg return code of 0 means success; any other (positive) integer means failure
